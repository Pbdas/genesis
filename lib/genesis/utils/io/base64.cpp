/*
    Genesis - A toolkit for working with phylogenetic data.
    Copyright (C) 2014-2020 Lucas Czech

    This program is free software: you can redistribute it and/or modify
    it under the terms of the GNU General Public License as published by
    the Free Software Foundation, either version 3 of the License, or
    (at your option) any later version.

    This program is distributed in the hope that it will be useful,
    but WITHOUT ANY WARRANTY; without even the implied warranty of
    MERCHANTABILITY or FITNESS FOR A PARTICULAR PURPOSE.  See the
    GNU General Public License for more details.

    You should have received a copy of the GNU General Public License
    along with this program.  If not, see <http://www.gnu.org/licenses/>.

    Contact:
    Lucas Czech <lucas.czech@h-its.org>
    Exelixis Lab, Heidelberg Institute for Theoretical Studies
    Schloss-Wolfsbrunnenweg 35, D-69118 Heidelberg, Germany
*/

/**
 * @brief
 *
 * @file
 * @ingroup utils
 */

#include "genesis/utils/io/base64.hpp"

#include "genesis/utils/io/char.hpp"

#include <cassert>
#include <stdexcept>

namespace genesis {
namespace utils {

// =================================================================================================
//     Base 64 Encode/Decode
// =================================================================================================

// Code adaptem from https://en.wikibooks.org/wiki/Algorithm_Implementation/Miscellaneous/Base64#C++

static const char base64_encode_lookup_[] =
    "ABCDEFGHIJKLMNOPQRSTUVWXYZabcdefghijklmnopqrstuvwxyz0123456789+/";
static const char base64_pad_char_ = '=';

template<class T>
std::string base64_encode_( T const& input, size_t line_length )
{
<<<<<<< HEAD
=======
    if( input.empty() ) {
        return {};
    }

>>>>>>> 728f15f6
    // Init and reserve space for result. We need both the actual length of the content,
    // as well as the size for reserving, which might include room for new line chars.
    std::string encoded;
    size_t char_len = (( input.size() / 3 ) + ( input.size() % 3 > 0 )) * 4;
    size_t char_res = char_len;
    if( line_length > 0 ) {
        // Reserve extra for new line chars, minus the trailing one if the division is exact.
        char_res += char_res / line_length - ( char_res % line_length == 0 );
    }
    encoded.reserve( char_res );

    // We use a lambda to simplify putting chars, counting them, and wrapping lines as neccessary.
    size_t out_cnt = 0;
    auto put_char = [&]( char c ){
        // Put the char
        assert( encoded.size() + 1 <= char_res );
        assert( encoded.size() + 1 <= encoded.capacity() );
        encoded.append( 1, c );

        // Line wrapping as needed: Every time the modulo fires, expect for the beginning, and
        // if the total length is an exact multiple, in which case we do not add a trailing new line.
        ++out_cnt;
        if( out_cnt % line_length == 0 && line_length > 0 && out_cnt < char_len ) {
<<<<<<< HEAD
=======
            assert( encoded.size() + 1 <= char_res );
            assert( encoded.size() + 1 <= encoded.capacity() );
>>>>>>> 728f15f6
            encoded.append( 1, '\n' );
        }
    };

    // Process main part of the input
    std::uint32_t temp = 0;
    auto it = input.begin();
    for( std::size_t i = 0; i < input.size() / 3; ++i ) {
        // Convert to big endian. We here also need to cast from whatever class T we have here
        // (might be std::string, that is, char) to an unsigned char first, so that the actual
        // byte value works, and then to the temp type, so that we can do the shifting properly.
        // We cannot immediately cast to uint32_t here, as that has different module/casting
        // behaviour that char to unsigned char casting. Hope that I got this right...
        temp  = static_cast<std::uint32_t>( static_cast<unsigned char>( *it++ )) << 16;
        temp += static_cast<std::uint32_t>( static_cast<unsigned char>( *it++ )) << 8;
        temp += static_cast<std::uint32_t>( static_cast<unsigned char>( *it++ ));

        // Add to output
        put_char( base64_encode_lookup_[( temp & 0x00FC0000 ) >> 18 ]);
        put_char( base64_encode_lookup_[( temp & 0x0003F000 ) >> 12 ]);
        put_char( base64_encode_lookup_[( temp & 0x00000FC0 ) >> 6  ]);
        put_char( base64_encode_lookup_[( temp & 0x0000003F )       ]);
    }

    // Process remaining part and add padding
    switch( input.size() % 3 ) {
        case 2: {
            // Convert to big endian. See above for an explanation of the double cast.
            temp  = static_cast<std::uint32_t>( static_cast<unsigned char>( *it++ )) << 16;
            temp += static_cast<std::uint32_t>( static_cast<unsigned char>( *it++ )) << 8;

            // Add to output
            put_char( base64_encode_lookup_[( temp & 0x00FC0000 ) >> 18 ]);
            put_char( base64_encode_lookup_[( temp & 0x0003F000 ) >> 12 ]);
            put_char( base64_encode_lookup_[( temp & 0x00000FC0 ) >> 6  ]);
            put_char( base64_pad_char_);
            break;
        }
        case 1: {
            // Convert to big endian
            temp = (*it++) << 16;

            // Add to output
            put_char( base64_encode_lookup_[( temp & 0x00FC0000 ) >> 18 ]);
            put_char( base64_encode_lookup_[( temp & 0x0003F000 ) >> 12 ]);
            put_char( base64_pad_char_);
            put_char( base64_pad_char_);
            break;
        }
    }

    // If our initial reservation was correct, we have reached exactly capacity;
    // however, we cannot reliably compare against the actual capacity here, as the stupid
    // Mac OS implementation seems to not honor the reserve() properly and hence has a slightly
    // different (bigger) capacity, so instead we compare against our intended capacity instead.
    assert( encoded.size() == char_res );
    return encoded;
}

template<class T>
T base64_decode_( std::string const& input )
{
    // Edge case.
    if( input.size() == 0 ) {
        return T{};
    }

    // Here, we are lazy (for now) and count the number of actual (non-new-line) chars directly.
    // This is fast enough for now. If this ever becomes a bottleneck, we shoudl refactor and
    // only loop once instead. On the other hand, that would prohibit properly reserving the
    // needed output space... Tradeoffs. But does not matter too much now. We just count first.
    size_t char_cnt = 0;
    for( auto c : input ) {
        // Use a non-branching counter to be as fast as possible.
        static_assert( (int)true == 1 && (int)false == 0, "Boolean counting does not work." );
        char_cnt += ! utils::is_space( c );
    }
    if( char_cnt % 4 ) {
        throw std::runtime_error( "Invalid base64 length that is not a multiple of 4");
    }

    // Get padding
    std::size_t padding = 0;
    assert( char_cnt >= 4 );
    if( input[ char_cnt - 1 ] == base64_pad_char_ ) {
        ++padding;
    }
    if( input[ char_cnt - 2 ] == base64_pad_char_ ) {
        ++padding;
    }

    // Init and reserve space for result. We store the reserved size here, so that we can assert
    // to not go beyond that (and cause unplanned reallocation). We cannot use decoded.capacity()
    // for that, as this might allocate slightly differently (always more though).
    T decoded;
    size_t const char_res = (( char_cnt / 4 ) * 3 ) - padding;
    decoded.reserve( char_res );

    // Hold decoded quanta
    std::uint32_t temp = 0;

    // We are expecting ASCII encoding here!
    static_assert( 0x41 == 'A' && 0x5A == 'Z', "Non-ASCII encoding detected. We expect ASCII." );
    static_assert( 0x61 == 'a' && 0x7A == 'z', "Non-ASCII encoding detected. We expect ASCII." );
    static_assert( 0x30 == '0' && 0x39 == '9', "Non-ASCII encoding detected. We expect ASCII." );
    static_assert( 0x2B == '+' && 0x2F == '/', "Non-ASCII encoding detected. We expect ASCII." );

    // Process the input
    auto it = input.begin();
    while( it < input.end() ) {

        // Each set of 4 (non-new-line) chars makes up 3 bytes of data.
        for( std::size_t i = 0; i < 4; ++i ) {

            // Skip new lines.
            while( utils::is_space( *it )) {
                ++it;
            }

            // Process the current char
            temp <<= 6;
            if ( *it >= 0x41 && *it <= 0x5A ) {
                temp |= *it - 0x41;
            } else if( *it >= 0x61 && *it <= 0x7A ) {
                temp |= *it - 0x47;
            } else if( *it >= 0x30 && *it <= 0x39 ) {
                temp |= *it + 0x04;
            } else if( *it == 0x2B ) {
                temp |= 0x3E;
            } else if( *it == 0x2F ) {
                temp |= 0x3F;
            } else if( *it == base64_pad_char_ ) {
                switch( input.end() - it ) {
                    case 1: {
                        //One pad character
                        assert( decoded.size() + 2 <= char_res );
                        assert( decoded.size() + 2 <= decoded.capacity() );
                        decoded.push_back(( temp >> 16 ) & 0x000000FF );
                        decoded.push_back(( temp >> 8  ) & 0x000000FF );
                        return decoded;
                    }
                    case 2: {
                        //Two pad characters
                        assert( decoded.size() + 1 <= char_res );
                        assert( decoded.size() + 1 <= decoded.capacity() );
                        decoded.push_back(( temp >> 10 ) & 0x000000FF );
                        return decoded;
                    }
                    default: {
                        throw std::runtime_error( "Invalid padding in base64 decoding" );
                    }
                }
            } else {
                throw std::runtime_error( "Invalid character in base64 decoding" );
            }

            ++it;
        }

        assert( decoded.size() + 3 <= char_res );
        assert( decoded.size() + 3 <= decoded.capacity() );
        decoded.push_back(( temp >> 16 ) & 0x000000FF );
        decoded.push_back(( temp >> 8  ) & 0x000000FF );
        decoded.push_back(( temp       ) & 0x000000FF );
    }

    // If our initial reservation was correct, we have reached exactly capacity.
    assert( decoded.size() == char_res );
    return decoded;
}

// =================================================================================================
//     Base 64 Container Conversion
// =================================================================================================

std::string base64_encode( std::vector<std::uint8_t> const& input, size_t line_length )
{
    return base64_encode_( input, line_length );
}

std::string base64_encode( std::string const& input, size_t line_length )
{
    return base64_encode_( input, line_length );
}

std::vector<std::uint8_t> base64_decode_uint8( std::string const& input )
{
    using ContainerType = std::vector<std::uint8_t>;
    return base64_decode_<ContainerType>( input );
}

std::string base64_decode_string( std::string const& input )
{
    using ContainerType = std::string;
    return base64_decode_<ContainerType>( input );
}

} // namespace utils
} // namespace genesis<|MERGE_RESOLUTION|>--- conflicted
+++ resolved
@@ -51,13 +51,10 @@
 template<class T>
 std::string base64_encode_( T const& input, size_t line_length )
 {
-<<<<<<< HEAD
-=======
     if( input.empty() ) {
         return {};
     }
 
->>>>>>> 728f15f6
     // Init and reserve space for result. We need both the actual length of the content,
     // as well as the size for reserving, which might include room for new line chars.
     std::string encoded;
@@ -81,11 +78,8 @@
         // if the total length is an exact multiple, in which case we do not add a trailing new line.
         ++out_cnt;
         if( out_cnt % line_length == 0 && line_length > 0 && out_cnt < char_len ) {
-<<<<<<< HEAD
-=======
             assert( encoded.size() + 1 <= char_res );
             assert( encoded.size() + 1 <= encoded.capacity() );
->>>>>>> 728f15f6
             encoded.append( 1, '\n' );
         }
     };
